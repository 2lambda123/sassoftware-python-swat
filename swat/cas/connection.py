--- conflicted
+++ resolved
@@ -510,7 +510,6 @@
                     break
 
                 for ptype in ['http']:
-<<<<<<< HEAD
                     if protocol == 'auto':
                         try:
                             http_socket = socket.socket(socket.AF_INET, socket.SOCK_STREAM)
@@ -526,24 +525,6 @@
                             if http_socket.recv(4).decode('utf-8').lower() == 'http':
                                 protocol = ptype
                                 break
-=======
-                    try:
-                        sock = socket.socket(socket.AF_INET, socket.SOCK_STREAM)
-                        sock.settimeout(10)
-                        sock.connect((host, port))
-                        sock.send(('GET /cas HTTP/1.1\r\n'
-                                   + ('Host: %s\r\n' % host)
-                                   + 'Connection: close\r\n'
-                                   + 'User-Agent: Python-SWAT\r\n'
-                                   + 'Cache-Control: no-cache\r\n\r\n').encode('utf8'))
-
-                        if sock.recv(4).decode('utf-8').lower() == 'http':
-                            protocol = ptype
-                            break
-
-                    except Exception:
-                        pass
->>>>>>> 8a4b3c7e
 
                         except Exception:
                             pass
